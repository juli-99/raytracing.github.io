#ifndef HITTABLE_H
#define HITTABLE_H
//==================================================================================================
// Originally written in 2016 by Peter Shirley <ptrshrl@gmail.com>
//
// To the extent possible under law, the author(s) have dedicated all copyright and related and
// neighboring rights to this software to the public domain worldwide. This software is distributed
// without any warranty.
//
// You should have received a copy (see file COPYING.txt) of the CC0 Public Domain Dedication along
// with this software. If not, see <http://creativecommons.org/publicdomain/zero/1.0/>.
//==================================================================================================

#include "common/rtweekend.h"
#include "common/vec3.h"
#include "aabb.h"

#include <float.h>


class material;

void get_sphere_uv(const vec3& p, double& u, double& v) {
    auto phi = atan2(p.z(), p.x());
    auto theta = asin(p.y());
    u = 1-(phi + pi) / (2*pi);
    v = (theta + pi/2) / pi;
}


struct hit_record
{
    double t;
    double u;
    double v;
    vec3 p;
    vec3 normal;
    material *mat_ptr;
};

class hittable {
    public:
        virtual bool hit(const ray& r, double t_min, double t_max, hit_record& rec) const = 0;
<<<<<<< HEAD
        virtual bool bounding_box(double t0, double t1, aabb& output_box) const = 0;
        virtual double pdf_value(const vec3& o, const vec3& v) const  {return 0.0;}
        virtual vec3 random(const vec3& o) const {return vec3(1, 0, 0);}
=======
        virtual bool bounding_box(double t0, double t1, aabb& box) const = 0;
        virtual double pdf_value(const vec3& o, const vec3& v) const { return 0.0; }
        virtual vec3 random(const vec3& o) const { return vec3(1,0,0); }
>>>>>>> 60dafbbf
};

class flip_normals : public hittable {
    public:
        flip_normals(hittable *p) : ptr(p) {}
        virtual bool hit(const ray& r, double t_min, double t_max, hit_record& rec) const {
            if (ptr->hit(r, t_min, t_max, rec)) {
                rec.normal = -rec.normal;
                return true;
            }
            else
                return false;
        }
        virtual bool bounding_box(double t0, double t1, aabb& output_box) const {
            return ptr->bounding_box(t0, t1, output_box);
        }
        hittable *ptr;
};

class translate : public hittable {
    public:
        translate(hittable *p, const vec3& displacement) : ptr(p), offset(displacement) {}
        virtual bool hit(const ray& r, double t_min, double t_max, hit_record& rec) const;
        virtual bool bounding_box(double t0, double t1, aabb& output_box) const;
        hittable *ptr;
        vec3 offset;
};

bool translate::hit(const ray& r, double t_min, double t_max, hit_record& rec) const {
    ray moved_r(r.origin() - offset, r.direction(), r.time());
    if (ptr->hit(moved_r, t_min, t_max, rec)) {
        rec.p += offset;
        return true;
    }
    else
        return false;
}

bool translate::bounding_box(double t0, double t1, aabb& output_box) const {
    if (ptr->bounding_box(t0, t1, output_box)) {
        output_box = aabb(
            output_box.min() + offset,
            output_box.max() + offset);
        return true;
    }
    else
        return false;
}

class rotate_y : public hittable {
    public:
        rotate_y(hittable *p, double angle);
        virtual bool hit(const ray& r, double t_min, double t_max, hit_record& rec) const;
        virtual bool bounding_box(double t0, double t1, aabb& output_box) const {
            output_box = bbox;
            return hasbox;
        }
        hittable *ptr;
        double sin_theta;
        double cos_theta;
        bool hasbox;
        aabb bbox;
};

rotate_y::rotate_y(hittable *p, double angle) : ptr(p) {
    auto radians = degrees_to_radians(angle);
    sin_theta = sin(radians);
    cos_theta = cos(radians);
    hasbox = ptr->bounding_box(0, 1, bbox);
    vec3 min(infinity, infinity, infinity);
    vec3 max(-infinity, -infinity, -infinity);
    for (int i = 0; i < 2; i++) {
        for (int j = 0; j < 2; j++) {
            for (int k = 0; k < 2; k++) {
                auto x = i*bbox.max().x() + (1-i)*bbox.min().x();
                auto y = j*bbox.max().y() + (1-j)*bbox.min().y();
                auto z = k*bbox.max().z() + (1-k)*bbox.min().z();
                auto newx = cos_theta*x + sin_theta*z;
                auto newz = -sin_theta*x + cos_theta*z;
                vec3 tester(newx, y, newz);
                for ( int c = 0; c < 3; c++ ) {
                    if ( tester[c] > max[c] )
                        max[c] = tester[c];
                    if ( tester[c] < min[c] )
                        min[c] = tester[c];
                }
            }
        }
    }
    bbox = aabb(min, max);
}

bool rotate_y::hit(const ray& r, double t_min, double t_max, hit_record& rec) const {
    vec3 origin = r.origin();
    vec3 direction = r.direction();
    origin[0] = cos_theta*r.origin()[0] - sin_theta*r.origin()[2];
    origin[2] =  sin_theta*r.origin()[0] + cos_theta*r.origin()[2];
    direction[0] = cos_theta*r.direction()[0] - sin_theta*r.direction()[2];
    direction[2] = sin_theta*r.direction()[0] + cos_theta*r.direction()[2];
    ray rotated_r(origin, direction, r.time());
    if (ptr->hit(rotated_r, t_min, t_max, rec)) {
        vec3 p = rec.p;
        vec3 normal = rec.normal;
        p[0] = cos_theta*rec.p[0] + sin_theta*rec.p[2];
        p[2] = -sin_theta*rec.p[0] + cos_theta*rec.p[2];
        normal[0] = cos_theta*rec.normal[0] + sin_theta*rec.normal[2];
        normal[2] = -sin_theta*rec.normal[0] + cos_theta*rec.normal[2];
        rec.p = p;
        rec.normal = normal;
        return true;
    }
    else
        return false;
}

#endif<|MERGE_RESOLUTION|>--- conflicted
+++ resolved
@@ -41,15 +41,9 @@
 class hittable {
     public:
         virtual bool hit(const ray& r, double t_min, double t_max, hit_record& rec) const = 0;
-<<<<<<< HEAD
         virtual bool bounding_box(double t0, double t1, aabb& output_box) const = 0;
-        virtual double pdf_value(const vec3& o, const vec3& v) const  {return 0.0;}
-        virtual vec3 random(const vec3& o) const {return vec3(1, 0, 0);}
-=======
-        virtual bool bounding_box(double t0, double t1, aabb& box) const = 0;
         virtual double pdf_value(const vec3& o, const vec3& v) const { return 0.0; }
         virtual vec3 random(const vec3& o) const { return vec3(1,0,0); }
->>>>>>> 60dafbbf
 };
 
 class flip_normals : public hittable {
